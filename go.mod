--- conflicted
+++ resolved
@@ -1,17 +1,8 @@
 module bookminderapi
 
-<<<<<<< HEAD
 go 1.25.5
-=======
-go 1.23.0
 
 toolchain go1.24.4
-
-require (
-	github.com/golang-migrate/migrate/v4 v4.18.3
-	github.com/mattn/go-sqlite3 v1.14.30
-)
->>>>>>> 667ebf6a
 
 require (
 	github.com/golang-migrate/migrate/v4 v4.19.1
